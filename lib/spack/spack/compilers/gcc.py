##############################################################################
# Copyright (c) 2013, Lawrence Livermore National Security, LLC.
# Produced at the Lawrence Livermore National Laboratory.
#
# This file is part of Spack.
# Written by Todd Gamblin, tgamblin@llnl.gov, All rights reserved.
# LLNL-CODE-647188
#
# For details, see https://github.com/llnl/spack
# Please also see the LICENSE file for our notice and the LGPL.
#
# This program is free software; you can redistribute it and/or modify
# it under the terms of the GNU General Public License (as published by
# the Free Software Foundation) version 2.1 dated February 1999.
#
# This program is distributed in the hope that it will be useful, but
# WITHOUT ANY WARRANTY; without even the IMPLIED WARRANTY OF
# MERCHANTABILITY or FITNESS FOR A PARTICULAR PURPOSE. See the terms and
# conditions of the GNU General Public License for more details.
#
# You should have received a copy of the GNU Lesser General Public License
# along with this program; if not, write to the Free Software Foundation,
# Inc., 59 Temple Place, Suite 330, Boston, MA 02111-1307 USA
##############################################################################
import llnl.util.tty as tty
from spack.compiler import *
from spack.version import ver

class Gcc(Compiler):
    # Subclasses use possible names of C compiler
    cc_names = ['gcc']

    # Subclasses use possible names of C++ compiler
    cxx_names = ['g++']

    # Subclasses use possible names of Fortran 77 compiler
    f77_names = ['gfortran']

    # Subclasses use possible names of Fortran 90 compiler
    fc_names = ['gfortran']

    # MacPorts builds gcc versions with prefixes and -mp-X.Y suffixes.
    suffixes = [r'-mp-\d\.\d']

<<<<<<< HEAD
    # Named wrapper links within spack.build_env_path
    link_paths = {'cc'  : 'gcc/gcc',
                  'cxx' : 'gcc/g++',
                  'f77' : 'gcc/gfortran',
                  'fc'  : 'gcc/gfortran' }
=======
    PrgEnv = 'PrgEnv-gnu'
    PrgEnv_compiler = 'gcc'
>>>>>>> 4f9a309d

    @property
    def cxx11_flag(self):
        if self.version < ver('4.3'):
            tty.die("Only gcc 4.3 and above support c++11.")
        elif self.version < ver('4.7'):
            return "-std=gnu++0x"
        else:
            return "-std=gnu++11"

    @classmethod
    def fc_version(cls, fc):
        return get_compiler_version(
            fc, '-dumpversion',
            # older gfortran versions don't have simple dumpversion output.
            r'(?:GNU Fortran \(GCC\))?(\d+\.\d+(?:\.\d+)?)', module)


    @classmethod
    def f77_version(cls, f77):
        return cls.fc_version(f77, module)<|MERGE_RESOLUTION|>--- conflicted
+++ resolved
@@ -42,16 +42,14 @@
     # MacPorts builds gcc versions with prefixes and -mp-X.Y suffixes.
     suffixes = [r'-mp-\d\.\d']
 
-<<<<<<< HEAD
     # Named wrapper links within spack.build_env_path
     link_paths = {'cc'  : 'gcc/gcc',
                   'cxx' : 'gcc/g++',
                   'f77' : 'gcc/gfortran',
                   'fc'  : 'gcc/gfortran' }
-=======
+
     PrgEnv = 'PrgEnv-gnu'
     PrgEnv_compiler = 'gcc'
->>>>>>> 4f9a309d
 
     @property
     def cxx11_flag(self):
