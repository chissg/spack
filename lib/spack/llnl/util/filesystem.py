--- conflicted
+++ resolved
@@ -27,11 +27,8 @@
            'force_remove', 'join_path', 'ancestor', 'can_access', 'filter_file',
            'FileFilter', 'change_sed_delimiter', 'is_exe', 'force_symlink',
            'set_executable', 'copy_mode', 'unset_executable_mode',
-<<<<<<< HEAD
-           'remove_dead_links', 'remove_linked_tree', 'fix_darwin_install_name']
-=======
-           'remove_dead_links', 'remove_linked_tree', 'find_library_path']
->>>>>>> e049fc28
+           'remove_dead_links', 'remove_linked_tree', 'find_library_path',
+           'fix_darwin_install_name']
 
 import os
 import glob
@@ -399,7 +396,7 @@
         else:
             shutil.rmtree(path, True)
 
-<<<<<<< HEAD
+
 def fix_darwin_install_name(path):
     """
     Fix install name of dynamic libraries on Darwin to have full path.
@@ -425,7 +422,7 @@
                 if dep == os.path.basename(loc):
                     subprocess.Popen(["install_name_tool", "-change",dep,loc,lib], stdout=subprocess.PIPE).communicate()[0]
                     break
-=======
+
 
 def find_library_path(libname, *paths):
     """Searches for a file called <libname> in each path.
@@ -438,5 +435,4 @@
         library = join_path(path, libname)
         if os.path.exists(library):
             return path
-    return None
->>>>>>> e049fc28
+    return None