from spack import *

class PySetuptools(Package):
    """Easily download, build, install, upgrade, and uninstall Python packages."""
    homepage = "https://pypi.python.org/pypi/setuptools"
    url      = "https://pypi.python.org/packages/source/s/setuptools/setuptools-11.3.tar.gz"

    version('20.6.7', '45d6110f3ec14924e44c33411db64fe6')
    version('20.5', 'fadc1e1123ddbe31006e5e43e927362b')
<<<<<<< HEAD
    version('20.6.7', '45d6110f3ec14924e44c33411db64fe6')
    version('20.7.0', '5d12b39bf3e75e80fdce54e44b255615')
=======
    version('19.2', '78353b1f80375ca5e088f4b4627ffe03')
    version('18.1', 'f72e87f34fbf07f299f6cb46256a0b06')
    version('16.0', '0ace0b96233516fc5f7c857d086aa3ad')
    version('11.3.1', '01f69212e019a2420c1693fb43593930')
>>>>>>> 9eaf735b

    extends('python')

    def install(self, spec, prefix):
        python('setup.py', 'install', '--prefix=%s' % prefix)<|MERGE_RESOLUTION|>--- conflicted
+++ resolved
@@ -5,17 +5,13 @@
     homepage = "https://pypi.python.org/pypi/setuptools"
     url      = "https://pypi.python.org/packages/source/s/setuptools/setuptools-11.3.tar.gz"
 
+    version('20.7.0', '5d12b39bf3e75e80fdce54e44b255615')
     version('20.6.7', '45d6110f3ec14924e44c33411db64fe6')
     version('20.5', 'fadc1e1123ddbe31006e5e43e927362b')
-<<<<<<< HEAD
-    version('20.6.7', '45d6110f3ec14924e44c33411db64fe6')
-    version('20.7.0', '5d12b39bf3e75e80fdce54e44b255615')
-=======
     version('19.2', '78353b1f80375ca5e088f4b4627ffe03')
     version('18.1', 'f72e87f34fbf07f299f6cb46256a0b06')
     version('16.0', '0ace0b96233516fc5f7c857d086aa3ad')
     version('11.3.1', '01f69212e019a2420c1693fb43593930')
->>>>>>> 9eaf735b
 
     extends('python')
 
